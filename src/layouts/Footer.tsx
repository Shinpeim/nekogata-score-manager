--- conflicted
+++ resolved
@@ -8,14 +8,8 @@
   return (
     <>
       <footer className="bg-white border-t border-slate-200 px-4 py-3">
-<<<<<<< HEAD
+
         <div className="flex justify-center items-center gap-2 text-xs text-slate-500">
-=======
-        <div className="flex flex-col sm:flex-row justify-between items-center gap-2 text-xs text-slate-500">
-          <div>
-            © {new Date().getFullYear()} Nekogata Score Manager
-          </div>
->>>>>>> f4fdda1a
           <div className="flex gap-4">
             <button
               onClick={() => {
